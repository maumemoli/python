--- conflicted
+++ resolved
@@ -1066,20 +1066,12 @@
             # data_transfer.invert_vertex_group = self.invert_vertex_group
 
         data_transfer.poly_mapping = poly_mapping
-<<<<<<< HEAD
         bpy.ops.object.datalayout_transfer (modifier=data_transfer.name)
         bpy.ops.object.modifier_apply( modifier=data_transfer.name)
         self.source.seam_edges = source_seams
         if self.vertex_group or self.restrict_to_selection:
             v_group = self.target.obj.vertex_groups.get(group_name)
             self.target.obj.vertex_groups.remove(v_group)
-=======
-        # bpy.ops.object.datalayout_transfer (modifier=data_transfer.name)
-        # bpy.ops.object.modifier_apply( modifier=data_transfer.name)
-        # self.source.seam_edges = source_seams
-        # if self.vertex_group or self.restrict_to_selection:
-        #     self.target.vertex_groups.remove(mask_v_group)
->>>>>>> 3102bbb5
         # re applying the old seams
 
         return True
