
import bpy
from bpy.types import (PropertyGroup)
from bpy.props import (PointerProperty)
from .operators import (TransferShapeData, TransferShapeKeyData, TransferVertexGroupsData,
                        TransferUVData, TransferShapeKeyDrivers)

bl_info = {
    "name" : "MeshDataTransfer",
    "author" : "Maurizio Memoli",
    "description" : "This add on will transfer geometry data from one mesh to another based on 3 different spaces:"
                    " 'world, object, uv' also will tranfer UVs based on topology",
    "blender" : (2, 80, 0),
<<<<<<< HEAD
    "version" : (1, 4, 0,),
=======
    "version" : (1, 4, 1,),
>>>>>>> 3b2d6ab1
    "location" : "(Object Mode) Mesh > ObjectData > Mesh Data Transfer ",
    "warning" : "",
    "wiki_url": "",
    "category" : "Mesh"
}




def scene_chosenobject_poll(self , object):
    if bpy.context.active_object == object:
        return False
    return object.type in ['MESH']

def pick_armature(self , object):
    if bpy.context.active_object == object:
        return False
    return object.type in ['ARMATURE']

class MeshDataSettings(PropertyGroup):
    mesh_object_space: bpy.props.EnumProperty(
        items=[('WORLD', 'World', '', 1),('LOCAL', 'Local', '', 2), ('UVS', 'Active UV', '', 3), ('TOPOLOGY', 'Topology', '', 4)],
        name="Object Space", default = 'LOCAL')

    gp_object_space: bpy.props.EnumProperty(
        items=[('WORLD', 'World', '', 1),('LOCAL', 'Local', '', 2)],
        name="Object Space", default = 'LOCAL')

    search_method: bpy.props.EnumProperty(
        items=[('CLOSEST', 'Closest', '', 1),('RAYCAST', 'Raycast', '', 2)],
        name="Search method")

    # transfer_shape: bpy.props.BoolProperty()
    #
    # transfer_shapekeys: bpy.props.BoolProperty()
    #
    # transfer_vertex_groups : bpy.props.BoolProperty()
    #
    # transfer_uv_data: bpy.props.BoolProperty ()

    mesh_source: bpy.props.PointerProperty(name="Source mesh", description= "Pick a source mesh for transfer."
                                           ,type=bpy.types.Object, poll=scene_chosenobject_poll)

    arm_source: bpy.props.PointerProperty(name="Source armature", description= "Pick a source mesh for transfer."
                                           ,type=bpy.types.Object, poll=pick_armature)

    arm_target: bpy.props.PointerProperty(name="Target armature", description= "Pick a source mesh for transfer."
                                           ,type=bpy.types.Object, poll=pick_armature)

    vertex_group_filter: bpy.props.StringProperty (name="Vertex Group",
                                                   description="Filter transfer using a vertex group.")
    invert_vertex_group_filter: bpy.props.BoolProperty (name= "Invert vertex group values")

    transfer_shape_as_key : bpy.props.BoolProperty (name="Transfer as shape key",
                                                    description="Transfer vertices position as a shape key.")
    transfer_to_new_uv : bpy.props.BoolProperty()

    transfer_modified_target : bpy.props.BoolProperty ()
    transfer_modified_source : bpy.props.BoolProperty ()

    exclude_muted_shapekeys : bpy.props.BoolProperty (name= "Exclude muted",
                                                      description="Muted shape keys will be not transferred.")

    exclude_locked_groups: bpy.props.BoolProperty (name= "Exclude locked",
                                                   description="Locked vertex groups will be not transferred.")
    snap_to_closest_shape: bpy.props.BoolProperty (name="Snap shape to closest vertex",
                                                   description="Snap transferred vertices to closest vertex on source mesh")
    snap_to_closest_shapekey: bpy.props.BoolProperty (name="Snap shape key to closest vertex",
                                                   description="Snap transferred shape keys vertices to closest vertex on source shape key")

    transfer_shapekeys_drivers: bpy.props.BoolProperty (name="Transfer shape keys drivers",
                                                   description="Transfer the drivers along with the shape keys.")


class MeshDataGlobalSettings(PropertyGroup):
    transfer_modified_target : bpy.props.BoolProperty ()
    transfer_modified_source : bpy.props.BoolProperty ()

# class ShapeKeysProp(bpy.types.PropertyGroup):
#     name : bpy.props.StringProperty()
#     enabled : bpy.props.BoolProperty()

#=========================================UI===============================================================

class DATA_PT_mesh_data_transfer(bpy.types.Panel):
    bl_label = "Mesh Data Transfer"
    bl_idname = "MESH_PT_mesh_data_transfer"
    bl_space_type = 'PROPERTIES'
    bl_region_type = 'WINDOW'
    bl_context = 'data'
    bl_options = {'DEFAULT_CLOSED'}

    @classmethod
    def poll(cls, context):
        # To reactivate GPencil change the variable to: ['MESH','GPENCIL']
        return context.active_object.type in ['MESH']


    def draw(self, context):
        active = bpy.context.active_object
        ob_prop = context.object.mesh_data_transfer_object
        vg_prop = context.object.mesh_data_transfer_object
        # sc_prop = context.scene.mesh_data_transfer_global
        obj = context.object
        is_gp = active.type == "GPENCIL"

        # mesh_object_space layout
        main_box_layout = self.layout.box()
        sample_main_box = main_box_layout.box()

        option_label = sample_main_box.row()
        option_label.alignment = 'CENTER'
        option_label.label(text="SAMPLE SPACE")
        option_row = sample_main_box.row()
        obj_space_option = "mesh_object_space"
        if is_gp:
            obj_space_option = "gp_object_space"
        option_row.prop(ob_prop,obj_space_option, expand=True, text="Sample space")
        option_row2 = sample_main_box.row()
        option_row2.prop(ob_prop, 'search_method', expand=True, text="Search method")

        #option_row.use_property_split = True
        # sample_target_mod = main_box_layout.row ()
        # sample_target_mod.prop(ob_prop, 'transfer_modified_target', text="Sample Modified Target", icon='MESH_DATA')
        if not is_gp:
            sample_source_mod = main_box_layout.row()
            sample_source_mod.prop(ob_prop, 'transfer_modified_source', text="Sample Modified Source", icon='MESH_DATA')

            if ob_prop.mesh_object_space not in {'WORLD', 'LOCAL', 'UVS'} :
                # sample_target_mod.enabled = False
                sample_source_mod.enabled = False

        #mesh picker layout
        mesh_picker_box_layout = main_box_layout.box()
        mesh_picker_box_layout.prop_search(ob_prop, "mesh_source", context.scene, "objects", text="Source: ")




        #top row
        top_row_layout = main_box_layout.row()
        left_top_row_box_layout = top_row_layout.box ()
        shape_cols_layout = left_top_row_box_layout.row(align=True)
        shape_cols_layout.operator ("object.transfer_shape_data" , text="Transfer Shape" , icon="MOD_DATA_TRANSFER")
        # split = shape_cols_layout.split()
        if not is_gp:
            snap_shape_icon =  "SNAP_OFF"
            if ob_prop.snap_to_closest_shape:
                snap_shape_icon = "SNAP_ON"
            shape_cols_layout.prop (ob_prop , "snap_to_closest_shape" , text="" , toggle=True , icon=snap_shape_icon)

            shape_cols_layout.prop (ob_prop , "transfer_shape_as_key" , text="", toggle=True, icon='SHAPEKEY_DATA')

            left_bottom_row_box_layout = left_top_row_box_layout.row(align=True)
            left_bottom_row_box_layout.operator("object.transfer_shape_key_data" , text="Transfer Shape Keys" ,
                                                    icon="SHAPEKEY_DATA")
            snap_key_icon = "SNAP_OFF"
            if ob_prop.snap_to_closest_shapekey:
                snap_key_icon = "SNAP_ON"
            left_bottom_row_box_layout.prop(ob_prop , "snap_to_closest_shapekey" , text="",
                                             toggle=True, icon=snap_key_icon)
            left_bottom_row_box_layout.prop(ob_prop , "exclude_muted_shapekeys" , text="",
                                             toggle=True, icon='CHECKMARK')
            # left_bottom_row_box_layout.prop(ob_prop , "transfer_shapekeys_drivers" , text="",
            #                                  toggle=True, icon='DRIVER')


        top_row_layout.split()
        right_top_row_box_layout = top_row_layout.box()
        if not is_gp:
            right_top_row_box_layout.operator ("object.transfer_uv_data" , text="Transfer UV" ,
                                             icon="UV_DATA")
        right_bottom_row_box_layout = right_top_row_box_layout.row(align=True)
        right_bottom_row_box_layout.operator("object.transfer_vertex_groups_data" , text="Transfer Vertex Groups" ,
                                                icon="GROUP_VERTEX")
        right_bottom_row_box_layout.prop(ob_prop , "exclude_locked_groups" , text="",
                                         toggle=True, icon='LOCKED')

        vgroup_picker_box_layout = main_box_layout.box()
        vgroup_row = vgroup_picker_box_layout.row(align=True)
        vgroup_row.prop_search(ob_prop, "vertex_group_filter", active, "vertex_groups")
        vgroup_row.prop (ob_prop , "invert_vertex_group_filter" , text="" , toggle=True , icon='ARROW_LEFTRIGHT')

        utility_box_layout = main_box_layout.box()
        utility_label = utility_box_layout.row(align=True)
        utility_label.prop(obj, "expanded",
            icon="TRIA_DOWN" if obj.expanded else "TRIA_RIGHT",
            icon_only=True, emboss=False, expand=False)
        utility_label.label(text="RIGGING HELPERS")
        utility_label.alignment = "LEFT"
        if obj.expanded:
            #armature picker layout
            source_arm_picker_box_layout = utility_box_layout.box()
            source_arm_picker_box_layout.prop_search(ob_prop, "arm_source", context.scene, "objects", text="Source Armature")
            target_arm_picker_box_layout = utility_box_layout.box()
            target_arm_picker_box_layout.prop_search(ob_prop, "arm_target", context.scene, "objects", text="Target Armature")
            transfer_drivers_layout = utility_box_layout.row()
            transfer_drivers_layout.operator("object.transfer_shape_key_drivers", text="Transfer Shape Keys drivers",
                                                icon="DRIVER")


#=================================================================================================================

classes = (DATA_PT_mesh_data_transfer, MeshDataSettings, MeshDataGlobalSettings, TransferShapeData,
           TransferShapeKeyData, TransferVertexGroupsData, TransferUVData, TransferShapeKeyDrivers)

def register():
    global classes
    for cl in classes:
        bpy.utils.register_class(cl)

    bpy.types.Object.mesh_data_transfer_object = PointerProperty (type=MeshDataSettings)
    bpy.types.Object.expanded = bpy.props.BoolProperty(default=False)
    # bpy.types.Scene.mesh_data_transfer_global = PointerProperty (type=MeshDataGlobalSettings)

def unregister():
    global classes
    for cl in classes:
        # print (cl)
        bpy.utils.unregister_class (cl)

    del bpy.types.Object.mesh_data_transfer_object
    del bpy.types.Object.expanded
    # del bpy.types.Scene.mesh_data_transfer_global

if __name__ == "__main__":
    register()<|MERGE_RESOLUTION|>--- conflicted
+++ resolved
@@ -11,11 +11,7 @@
     "description" : "This add on will transfer geometry data from one mesh to another based on 3 different spaces:"
                     " 'world, object, uv' also will tranfer UVs based on topology",
     "blender" : (2, 80, 0),
-<<<<<<< HEAD
-    "version" : (1, 4, 0,),
-=======
     "version" : (1, 4, 1,),
->>>>>>> 3b2d6ab1
     "location" : "(Object Mode) Mesh > ObjectData > Mesh Data Transfer ",
     "warning" : "",
     "wiki_url": "",
